--- conflicted
+++ resolved
@@ -13,14 +13,8 @@
       # instrumentation
       class Instrumentation < OpenTelemetry::Instrumentation::Base
         install do |_config|
-          # TODO: move logic that configures allow lists here
           require_dependencies
-<<<<<<< HEAD
-
-          retain_middleware_names if config[:retain_middleware_names]
           configure_defaults
-=======
->>>>>>> d84a8cb9
         end
 
         present do
@@ -41,31 +35,6 @@
         def require_dependencies
           require_relative 'middlewares/event_handler' if defined?(Rack::Events)
           require_relative 'middlewares/tracer_middleware'
-        end
-<<<<<<< HEAD
-
-        MissingApplicationError = Class.new(StandardError)
-
-        # intercept all middleware-compatible calls, retain class name
-        def retain_middleware_names
-          next_middleware = config[:application]
-          raise MissingApplicationError unless next_middleware
-
-          while next_middleware
-            if next_middleware.respond_to?(:call)
-              next_middleware.singleton_class.class_eval do
-                alias_method :__call, :call
-
-                def call(env)
-                  env['RESPONSE_MIDDLEWARE'] = self.class.to_s
-                  __call(env)
-                end
-              end
-            end
-
-            next_middleware = next_middleware.instance_variable_defined?('@app') &&
-                              next_middleware.instance_variable_get('@app')
-          end
         end
 
         def configure_defaults
@@ -90,8 +59,6 @@
         def build_attribute_name(prefix, suffix)
           prefix + suffix.to_s.downcase.gsub(/[-\s]/, '_')
         end
-=======
->>>>>>> d84a8cb9
       end
     end
   end
